--- conflicted
+++ resolved
@@ -12,11 +12,7 @@
 import sys
 
 __title__ = 'kiss'
-<<<<<<< HEAD
-__version__ = '7.0.0b1'
-=======
 __version__ = '7.0.0b3'
->>>>>>> e034a3b7
 __author__ = 'Greg Albrecht W2GMD <oss@undef.net>'  # NOQA pylint: disable=R0801
 __copyright__ = 'Copyright 2017 Greg Albrecht and Contributors'  # NOQA pylint: disable=R0801
 __license__ = 'Apache License, Version 2.0'  # NOQA pylint: disable=R0801
