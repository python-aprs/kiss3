# Makefile for KISS Python Module.
#
# Source:: https://github.com/ampledata/kiss
# Author:: Greg Albrecht W2GMD <gba@orionlabs.co>
# Copyright:: Copyright 2015 Orion Labs, Inc. and Contributors
# License:: Apache License, Version 2.0
#


.DEFAULT_GOAL := all


all: install_requirements develop

<<<<<<< HEAD
install_requirements:
	pip install -r requirements.txt

lint:
	pylint -f colorized -r n kiss/*.py tests/*.py *.py

flake8:
	flake8 --exit-zero  --max-complexity 12 kiss/*.py tests/*.py *.py

pep8: flake8

clonedigger:
	clonedigger --cpd-output .
=======
develop:
	python setup.py develop
>>>>>>> 68379745

install:
	python setup.py install

uninstall:
	pip uninstall -y kiss

install_requirements:
	pip install -r requirements.txt

lint: install_requirements
	pylint --msg-template="{path}:{line}: [{msg_id}({symbol}), {obj}] {msg}" \
		-r n kiss/*.py tests/*.py || exit 0

pep8: install_requirements
	flake8 --max-complexity 12 --exit-zero kiss/*.py tests/*.py

publish:
	python setup.py register sdist upload

nosetests:
	python setup.py nosetests

test: lint pep8 nosetests

clean:
	@rm -rf *.egg* build dist *.pyc *.pyo cover doctest_pypi.cfg
	nosetests.xml pylint.log output.xml flake8.log */*.pyc */*.pyo<|MERGE_RESOLUTION|>--- conflicted
+++ resolved
@@ -12,7 +12,15 @@
 
 all: install_requirements develop
 
-<<<<<<< HEAD
+develop:
+	python setup.py develop
+
+install:
+	python setup.py install
+
+uninstall:
+	pip uninstall -y kiss
+
 install_requirements:
 	pip install -r requirements.txt
 
@@ -26,26 +34,6 @@
 
 clonedigger:
 	clonedigger --cpd-output .
-=======
-develop:
-	python setup.py develop
->>>>>>> 68379745
-
-install:
-	python setup.py install
-
-uninstall:
-	pip uninstall -y kiss
-
-install_requirements:
-	pip install -r requirements.txt
-
-lint: install_requirements
-	pylint --msg-template="{path}:{line}: [{msg_id}({symbol}), {obj}] {msg}" \
-		-r n kiss/*.py tests/*.py || exit 0
-
-pep8: install_requirements
-	flake8 --max-complexity 12 --exit-zero kiss/*.py tests/*.py
 
 publish:
 	python setup.py register sdist upload
